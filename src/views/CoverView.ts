--- conflicted
+++ resolved
@@ -49,15 +49,10 @@
    * @private
    */
   #viewControllerCardConfig: cards.ControllerCardOptions = {
-<<<<<<< HEAD
-    title: "All Covers",
-    subtitle: Helper.getCountTemplate(CoverView.#domain, "search", "(open|opening|closing)") + " covers unclosed",
-=======
     title: Helper.customLocalize("cover.all_covers"),
     subtitle:
       `${Helper.getCountTemplate(CoverView.#domain, "eq", "open")} ${Helper.customLocalize("cover.covers")} `
       + Helper.customLocalize("generic.open"),
->>>>>>> 9041e0b6
   };
 
   /**
